{
  "name": "hardhat-projhect",
  "type": "module",
<<<<<<< HEAD
  "version": "1.2.0",
=======
  "version": "1.0.0",
>>>>>>> 67ad01fa
  "devDependencies": {
    "@nomicfoundation/hardhat-toolbox": "^4.0.0",
    "@openzeppelin/contracts": "^4.9.6",
    "chai": "^4.5.0",
<<<<<<< HEAD
    "dotenv": "^16.6.1",
    "ethers": "^6.14.4",
    "hardhat": "^2.25.0",
    "hardhat-gas-reporter": "^2.3.0"
=======
    "dotenv": "^16.5.0",
    "ethers": "^6.13.5",
    "hardhat": "^2.23.0",
    "hardhat-gas-reporter": "^1.0.10"
>>>>>>> 67ad01fa
  },
  "scripts": {
    "clean": "rm -rf node_modules package-lock.json",
    "setup": "npm run clean && npm install"
  }
}<|MERGE_RESOLUTION|>--- conflicted
+++ resolved
@@ -1,26 +1,15 @@
 {
   "name": "hardhat-projhect",
   "type": "module",
-<<<<<<< HEAD
-  "version": "1.2.0",
-=======
   "version": "1.0.0",
->>>>>>> 67ad01fa
   "devDependencies": {
     "@nomicfoundation/hardhat-toolbox": "^4.0.0",
     "@openzeppelin/contracts": "^4.9.6",
     "chai": "^4.5.0",
-<<<<<<< HEAD
-    "dotenv": "^16.6.1",
-    "ethers": "^6.14.4",
-    "hardhat": "^2.25.0",
-    "hardhat-gas-reporter": "^2.3.0"
-=======
     "dotenv": "^16.5.0",
     "ethers": "^6.13.5",
     "hardhat": "^2.23.0",
     "hardhat-gas-reporter": "^1.0.10"
->>>>>>> 67ad01fa
   },
   "scripts": {
     "clean": "rm -rf node_modules package-lock.json",
